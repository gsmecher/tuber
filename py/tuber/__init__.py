<<<<<<< HEAD
from .tuber import *
=======
class TuberError(Exception):
    pass


class TuberStateError(TuberError):
    pass


class TuberRemoteError(TuberError):
    pass


__all__ = [
    "TuberError",
    "TuberRemoteError",
    "TuberStateError",
]

# The tuber module is imported in both server and client environments. Because
# the server execution environment may be minimal, we may bump into
# ModuleNotFoundErrors in client code - which we may want to ignore.
try:
    from .client import (
        TuberObject,
        resolve,
    )

    __all__ += ["TuberObject", "resolve"]
except ImportError as ie:
    import os

    if "TUBER_SERVER" not in os.environ:
        raise ie

>>>>>>> 0ba90c3d

# vim: sts=4 ts=4 sw=4 tw=78 smarttab expandtab<|MERGE_RESOLUTION|>--- conflicted
+++ resolved
@@ -1,6 +1,3 @@
-<<<<<<< HEAD
-from .tuber import *
-=======
 class TuberError(Exception):
     pass
 
@@ -35,6 +32,5 @@
     if "TUBER_SERVER" not in os.environ:
         raise ie
 
->>>>>>> 0ba90c3d
 
 # vim: sts=4 ts=4 sw=4 tw=78 smarttab expandtab