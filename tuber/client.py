"""
Tuber object interface
"""

from __future__ import annotations
import asyncio
import textwrap
import types
import warnings

from . import TuberError, TuberStateError, TuberRemoteError
from .codecs import AcceptTypes, Codecs


__all__ = [
    "TuberObject",
    "SimpleTuberObject",
    "resolve",
    "resolve_simple",
]


async def resolve(hostname: str, objname: str | None = None, accept_types: list[str] | None = None):
    """Create a local reference to a networked resource.

    This is the recommended way to connect asynchronously to remote tuberd instances.
    """

    instance = TuberObject(objname, hostname=hostname, accept_types=accept_types)
    await instance.tuber_resolve()
    return instance


<<<<<<< HEAD
def resolve_simple(hostname: str, objname: str | None = None, accept_types: list[str] | None = None):
    """Create a local reference to a networked resource.

    This is the recommended way to connect serially to remote tuberd instances.
    """

    instance = SimpleTuberObject(objname, hostname=hostname, accept_types=accept_types)
    instance.tuber_resolve()
    return instance


class TuberResult:
    def __init__(self, d):
        "Allow dotted accessors, like an object"
        self.__dict__.update(d)

    def __iter__(self):
        "Make the results object iterate as a list of keys, like a dict"
        return iter(self.__dict__)

    def __repr__(self):
        "Return a concise representation string"
        return repr(self.__dict__)


# This variable is used to track the media types we are able to decode, mapping their names to
# decoding functions. The interface of the decoding function is to take two arguments: a bytes-like
# object containing the encoded data, and an encoding name (which may be None) given by the
# character set information (if any) included in the Content-Type header attached to the data.
AcceptTypes = {}

# Prefer SimpleJSON, but fall back on built-in
try:
    import simplejson as json
except ModuleNotFoundError:
    import json  # type: ignore[no-redef]


def decode_json(response_data, encoding):
    if encoding is None:  # guess the typical default if unspecified
        encoding = "utf-8"

    def ohook(obj):
        if isinstance(obj, Mapping) and "bytes" in obj and (len(obj) == 1 or (len(obj) == 2 and "subtype" in obj)):
            try:
                return bytes(obj["bytes"])
            except e as ValueError:
                pass
        return TuberResult(obj)

    return json.JSONDecoder(object_hook=ohook).decode(response_data.decode(encoding))


AcceptTypes["application/json"] = decode_json

# Use cbor2 to handle CBOR, if available
try:
    import cbor2 as cbor

    def decode_cbor(response_data, encoding):
        return cbor.loads(response_data, object_hook=lambda dec, data: TuberResult(data), tag_hook=cbor_tag_decode)

    AcceptTypes["application/cbor"] = decode_cbor
except:
    pass


=======
>>>>>>> 5ffd0a2f
def attribute_blacklisted(name):
    """
    Keep Python-specific attributes from being treated as potential remote
    resources. This blacklist covers SQLAlchemy, IPython, and Tuber internals.
    """

    if name.startswith(
        (
            "_sa",
            "_ipython",
            "_tuber",
        )
    ):
        return True

    return False


class SimpleContext:
    """A serial context container for TuberCalls. Permits calls to be aggregated.

    Commands are dispatched strictly in-order, but are automatically bundled
    up to reduce roundtrips.
    """

    def __init__(self, obj: "SimpleTuberObject", *, accept_types: list[str] | None = None, **ctx_kwargs):
        self.calls: list[dict] = []
        self.obj = obj
        self.uri = f"http://{obj._tuber_host}/tuber"
        if accept_types is None:
            accept_types = self.obj._accept_types
        if accept_types is None:
            self.accept_types = list(AcceptTypes.keys())
        else:
            for accept_type in accept_types:
                if accept_type not in AcceptTypes.keys():
                    raise ValueError(f"Unsupported accept type: {accept_type}")
            self.accept_types = accept_types
        self.ctx_kwargs = ctx_kwargs

    def __enter__(self):
        return self

    def __exit__(self, exc_type, exc_val, exc_tb):
        if self.calls:
            self()

    def _add_call(self, **request):
        self.calls.append(request)

    def __getattr__(self, name):
        if attribute_blacklisted(name):
            raise AttributeError(f"{name} is not a valid method or property!")

        # Queue methods calls.
        def caller(*args, **kwargs):
            # Add extra arguments where they're provided
            kwargs.update(self.ctx_kwargs)

            # ensure that a new unique future is returned
            # each time this function is called
            return self._add_call(object=self.obj._tuber_objname, method=name, args=args, kwargs=kwargs)

        setattr(self, name, caller)
        return caller

    def __call__(self):
        """Break off a set of calls and return them for execution."""

        # An empty Context returns an empty list of calls
        if not self.calls:
            return []

        calls = list(self.calls)
        self.calls.clear()

        import requests

        # Declare the media types we want to allow getting back
        headers = {"Accept": ", ".join(self.accept_types)}
        # Create a HTTP request to complete the call.
        with requests.post(self.uri, json=calls, headers=headers) as resp:
            raw_out = resp.content
            if not resp.ok:
                try:
                    text = resp.text
                except Exception:
                    raise TuberRemoteError(f"Request failed with status {resp.status_code}")
                raise TuberRemoteError(f"Request failed with status {resp.status_code}: {text}")
            content_type = resp.headers["Content-Type"]
            # Check that the resulting media type is one which can actually be handled;
            # this is slightly more liberal than checking that it is really among those we declared
            if content_type not in AcceptTypes:
                raise TuberError(f"Unexpected response content type: {content_type}")
            json_out = AcceptTypes[content_type](raw_out, resp.apparent_encoding)

        if hasattr(json_out, "error"):
            # Oops - this is actually a server-side error that bubbles
            # through. (See test_tuberpy_async_context_with_unserializable.)
            # We made an array request, and received an object response
            # because of an exception-catching scope in the server. Do the
            # best we can.
            raise TuberRemoteError(json_out.error.message)

        results = []
        for r in json_out:
            # Always emit warnings, if any occurred
            if hasattr(r, "warnings") and r.warnings:
                for w in r.warnings:
                    warnings.warn(w)

            # Resolve either a result or an error
            if hasattr(r, "error") and r.error:
                raise TuberRemoteError(getattr(r.error, "message", "Unknown error"))

            if hasattr(r, "result"):
                results.append(r.result)
            else:
                raise TuberError("Result has no 'result' attribute")

        # Return a list of results
        return results


class Context(SimpleContext):
    """An asynchronous context container for TuberCalls. Permits calls to be
    aggregated.

    Commands are dispatched strictly in-order, but are automatically bundled
    up to reduce roundtrips.
    """

    def __init__(self, obj: "TuberObject", **kwargs):
        super().__init__(obj, **kwargs)
        self.calls: list[tuple[dict, asyncio.Future]] = []

    async def __aenter__(self):
        return self

    async def __aexit__(self, exc_type, exc_val, exc_tb):
        """Ensure the context is flushed."""
        if self.calls:
            await self()

    def __enter__(self):
        raise NotImplementedError

    def __exit__(self):
        raise NotImplementedError

    def _add_call(self, **request):
        future = asyncio.Future()
        self.calls.append((request, future))
        return future

    async def __call__(self):
        """Break off a set of calls and return them for execution."""

        # An empty Context returns an empty list of calls
        if not self.calls:
            return []

        calls = []
        futures = []
        while self.calls:
            (c, f) = self.calls.pop(0)

            calls.append(c)
            futures.append(f)

        loop = asyncio.get_running_loop()
        if not hasattr(loop, "_tuber_session"):
            # hide import for non-library package that may not be invoked
            import aiohttp

            # Monkey-patch tuber session memory handling with the running event loop
            loop._tuber_session = aiohttp.ClientSession(json_serialize=Codecs["json"].encode)

            # Ensure that ClientSession.close() is called when the loop is
            # closed.  ClientSession.__del__ does not close the session, so it
            # is not sufficient to simply attach the session to the loop to
            # ensure garbage collection.
            loop_close = loop.close

            def close(self):
                if hasattr(self, "_tuber_session"):
                    if not self.is_closed():
                        self.run_until_complete(self._tuber_session.close())
                    del self._tuber_session
                loop_close()

            loop.close = types.MethodType(close, loop)

        cs = loop._tuber_session

        # Declare the media types we want to allow getting back
        headers = {"Accept": ", ".join(self.accept_types)}
        # Create a HTTP request to complete the call. This is a coroutine,
        # so we queue the call and then suspend execution (via 'yield')
        # until it's complete.
        async with cs.post(self.uri, json=calls, headers=headers) as resp:
            raw_out = await resp.read()
            if not resp.ok:
                try:
                    text = raw_out.decode(resp.charset or "utf-8")
                except Exception as ex:
                    raise TuberRemoteError(f"Request failed with status {resp.status}")
                raise TuberRemoteError(f"Request failed with status {resp.status}: {text}")
            content_type = resp.content_type
            # Check that the resulting media type is one which can actually be handled;
            # this is slightly more liberal than checking that it is really among those we declared
            if content_type not in AcceptTypes:
                raise TuberError("Unexpected response content type: " + content_type)
            json_out = AcceptTypes[content_type](raw_out, resp.charset)

        if hasattr(json_out, "error"):
            # Oops - this is actually a server-side error that bubbles
            # through. (See test_tuberpy_async_context_with_unserializable.)
            # We made an array request, and received an object response
            # because of an exception-catching scope in the server. Do the
            # best we can.
            raise TuberRemoteError(json_out.error.message)

        # Resolve futures
        results = []
        for f, r in zip(futures, json_out):
            # Always emit warnings, if any occurred
            if hasattr(r, "warnings") and r.warnings:
                for w in r.warnings:
                    warnings.warn(w)

            # Resolve either a result or an error
            if hasattr(r, "error") and r.error:
                if hasattr(r.error, "message"):
                    f.set_exception(TuberRemoteError(r.error.message))
                else:
                    f.set_exception(TuberRemoteError("Unknown error"))
            else:
                if hasattr(r, "result"):
                    results.append(r.result)
                    f.set_result(r.result)
                else:
                    f.set_exception(TuberError("Result has no 'result' attribute"))

        # Return a list of results
        return [await f for f in futures]


class SimpleTuberObject:
    """A base class for serial TuberObjects.

    This is a great way of using Python to correspond with network resources
    over a HTTP tunnel. It hides most of the gory details and makes your
    networked resource look and behave like a local Python object.

    To use it, you should subclass this SimpleTuberObject.
    """

    _context_class = SimpleContext

    def __init__(
        self,
        objname: str | None,
        *,
        hostname: str | None = None,
        accept_types: list[str] | None = None,
        parent: "SimpleTuberObject" | None = None,
    ):
        self._tuber_objname = objname
        if parent is None:
            assert hostname, "Argument 'hostname' required"
            self._tuber_host = hostname
            self._accept_types = accept_types
        else:
            self._tuber_host = parent._tuber_host
            self._accept_types = parent._accept_types

    def object_factory(self, objname):
        """Construct a child TuberObject for the given resource name.

        Overload this method to create child objects using different subclasses.
        """
        if self._tuber_objname is not None:
            raise NotImplementedError
        return self.__class__(objname, parent=self)

    def tuber_context(self, **kwargs):
        """Return a context manager for aggregating method calls on this object."""

        return self._context_class(self, **kwargs)

    def tuber_resolve(self, force=False):
        """Retrieve metadata associated with the remote network resource.

        This class retrieves object-wide metadata, which is used to build
        up properties and methods with tab-completion and docstrings.
        """
        if not force:
            try:
                return (self._tuber_meta, self._tuber_meta_properties, self._tuber_meta_methods)
            except AttributeError:
                pass

        with self.tuber_context() as ctx:
            ctx._add_call(object=self._tuber_objname)
            meta = ctx()
            meta = meta[0]

            if self._tuber_objname is not None:
                for p in meta.properties:
                    ctx._add_call(object=self._tuber_objname, property=p)
                prop_list = ctx()

                for m in meta.methods:
                    ctx._add_call(object=self._tuber_objname, property=m)
                meth_list = ctx()

                props = dict(zip(meta.properties, prop_list))
                methods = dict(zip(meta.methods, meth_list))
            else:
                props = methods = None

        # Top-level registry entries
        for objname in getattr(meta, "objects", []):
            obj = self.object_factory(objname)
            obj.tuber_resolve()
            setattr(self, objname, obj)

        for propname in getattr(meta, "properties", []):
            setattr(self, propname, props[propname])

        for methname in getattr(meta, "methods", []):
            # Generate a callable prototype
            def invoke_wrapper(name):
                def invoke(self, *args, **kwargs):
                    with self.tuber_context() as ctx:
                        getattr(ctx, name)(*args, **kwargs)
                        results = ctx()
                    return results[0]

                return invoke

            invoke = invoke_wrapper(methname)

            # Attach DocStrings, if provided and valid
            try:
                invoke.__doc__ = textwrap.dedent(methods[methname].__doc__)
            except:
                pass

            # Associate as a class method.
            setattr(self, methname, types.MethodType(invoke, self))

        self.__doc__ = meta.__doc__
        self._tuber_meta = meta
        self._tuber_meta_properties = props
        self._tuber_meta_methods = methods
        return (meta, props, methods)


class TuberObject(SimpleTuberObject):
    """A base class for TuberObjects.

    This is a great way of using Python to correspond with network resources
    over a HTTP tunnel. It hides most of the gory details and makes your
    networked resource look and behave like a local Python object.

    To use it, you should subclass this TuberObject.
    """

    _context_class = Context

    async def tuber_resolve(self, force=False):
        """Retrieve metadata associated with the remote network resource.

        This class retrieves object-wide metadata, which is used to build
        up properties and methods with tab-completion and docstrings.
        """
        if not force:
            try:
                return (self._tuber_meta, self._tuber_meta_properties, self._tuber_meta_methods)
            except AttributeError:
                pass

        async with self.tuber_context() as ctx:
            ctx._add_call(object=self._tuber_objname)
            meta = await ctx()
            meta = meta[0]

            if self._tuber_objname is not None:
                for p in meta.properties:
                    ctx._add_call(object=self._tuber_objname, property=p)
                prop_list = await ctx()

                for m in meta.methods:
                    ctx._add_call(object=self._tuber_objname, property=m)
                meth_list = await ctx()

                props = dict(zip(meta.properties, prop_list))
                methods = dict(zip(meta.methods, meth_list))
            else:
                props = methods = None

        # Top-level registry entries
        for objname in getattr(meta, "objects", []):
            obj = self.object_factory(objname)
            await obj.tuber_resolve()
            setattr(self, objname, obj)

        for propname in getattr(meta, "properties", []):
            setattr(self, propname, props[propname])

        for methname in getattr(meta, "methods", []):
            # Generate a callable prototype
            def invoke_wrapper(name):
                async def invoke(self, *args, **kwargs):
                    async with self.tuber_context() as ctx:
                        result = getattr(ctx, name)(*args, **kwargs)
                    return await result

                return invoke

            invoke = invoke_wrapper(methname)

            # Attach DocStrings, if provided and valid
            try:
                invoke.__doc__ = textwrap.dedent(methods[methname].__doc__)
            except:
                pass

            # Associate as a class method.
            setattr(self, methname, types.MethodType(invoke, self))

        self.__doc__ = meta.__doc__
        self._tuber_meta = meta
        self._tuber_meta_properties = props
        self._tuber_meta_methods = methods
        return (meta, props, methods)


# vim: sts=4 ts=4 sw=4 tw=78 smarttab expandtab<|MERGE_RESOLUTION|>--- conflicted
+++ resolved
@@ -31,7 +31,6 @@
     return instance
 
 
-<<<<<<< HEAD
 def resolve_simple(hostname: str, objname: str | None = None, accept_types: list[str] | None = None):
     """Create a local reference to a networked resource.
 
@@ -43,64 +42,6 @@
     return instance
 
 
-class TuberResult:
-    def __init__(self, d):
-        "Allow dotted accessors, like an object"
-        self.__dict__.update(d)
-
-    def __iter__(self):
-        "Make the results object iterate as a list of keys, like a dict"
-        return iter(self.__dict__)
-
-    def __repr__(self):
-        "Return a concise representation string"
-        return repr(self.__dict__)
-
-
-# This variable is used to track the media types we are able to decode, mapping their names to
-# decoding functions. The interface of the decoding function is to take two arguments: a bytes-like
-# object containing the encoded data, and an encoding name (which may be None) given by the
-# character set information (if any) included in the Content-Type header attached to the data.
-AcceptTypes = {}
-
-# Prefer SimpleJSON, but fall back on built-in
-try:
-    import simplejson as json
-except ModuleNotFoundError:
-    import json  # type: ignore[no-redef]
-
-
-def decode_json(response_data, encoding):
-    if encoding is None:  # guess the typical default if unspecified
-        encoding = "utf-8"
-
-    def ohook(obj):
-        if isinstance(obj, Mapping) and "bytes" in obj and (len(obj) == 1 or (len(obj) == 2 and "subtype" in obj)):
-            try:
-                return bytes(obj["bytes"])
-            except e as ValueError:
-                pass
-        return TuberResult(obj)
-
-    return json.JSONDecoder(object_hook=ohook).decode(response_data.decode(encoding))
-
-
-AcceptTypes["application/json"] = decode_json
-
-# Use cbor2 to handle CBOR, if available
-try:
-    import cbor2 as cbor
-
-    def decode_cbor(response_data, encoding):
-        return cbor.loads(response_data, object_hook=lambda dec, data: TuberResult(data), tag_hook=cbor_tag_decode)
-
-    AcceptTypes["application/cbor"] = decode_cbor
-except:
-    pass
-
-
-=======
->>>>>>> 5ffd0a2f
 def attribute_blacklisted(name):
     """
     Keep Python-specific attributes from being treated as potential remote
